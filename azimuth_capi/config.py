import typing as t

from configomatic import (
    Configuration as BaseConfiguration,
)
from configomatic import (
    LoggingConfiguration,
    Section,
)
from easysemver import SEMVER_VERSION_REGEX
from pydantic import (
    AfterValidator,
    Field,
    FilePath,
    StringConstraints,
    TypeAdapter,
    ValidationInfo,
    conint,
    constr,
    field_validator,
    model_validator,
)
from pydantic import (
    AnyHttpUrl as PyAnyHttpUrl,
)

#: Type for a string that validates as a SemVer version
SemVerVersion = t.Annotated[str, StringConstraints(pattern=SEMVER_VERSION_REGEX)]

#: Type for a string that validates as a URL
AnyHttpUrl = t.Annotated[
    str, AfterValidator(lambda v: str(TypeAdapter(PyAnyHttpUrl).validate_python(v)))
]


class HelmClientConfiguration(Section):
    """
    Configuration for the Helm client.
    """

    #: The default timeout to use with Helm releases
    #: Can be an integer number of seconds or a duration string like 5m, 5h
    default_timeout: int | constr(min_length=1) = "1h"
    #: The executable to use
    #: By default, we assume Helm is on the PATH
    executable: constr(min_length=1) = "helm"
    #: The maximum number of revisions to retain in the history of releases
    history_max_revisions: int = 10
    #: Indicates whether to verify TLS when pulling charts
    insecure_skip_tls_verify: bool = False
    #: The directory to use for unpacking charts
    #: By default, the system temporary directory is used
    unpack_directory: str | None = None


class CAPIHelmConfig(Section):
    """
    Configuration for the CAPI Helm chart used to deploy clusters.
    """

    #: The Helm chart repo, name and version to use for the CAPI Helm charts
    #: By default, this points to a local chart that is baked into the Docker image
    chart_name: constr(min_length=1) = "/charts/openstack-cluster"
    chart_repository: AnyHttpUrl | None = None
    chart_version: SemVerVersion | None = None
    #: The default values to use for all clusters
    #: Values defined in templates take precedence
    default_values: dict[str, t.Any] = Field(default_factory=dict)
    flavor_specific_node_group_overrides: dict[str, dict[str, t.Any]] = Field(
        default_factory=dict,
        description=(
            "Overrides for node groups based on the flavor. "
            "The key is the flavor name regex, "
            "and the value is a dictionary of overrides."
        ),
    )


class ZenithConfig(Section):
    """
    Configuration for Zenith support.
    """

    #: The admin URL of the Zenith registrar
    #: This is given to the Zenith operator for a cluster
    registrar_admin_url: AnyHttpUrl | None = None
    #: The internal admin URL of the Zenith registrar
    #: By default, this is the same as the registrar_admin_url
    registrar_admin_url_internal: AnyHttpUrl | None = Field(None, validate_default=True)
    #: The host for the Zenith SSHD service
    sshd_host: constr(min_length=1) | None = None
    #: The port for the Zenith SSHD service
    sshd_port: conint(gt=0) = 22

    #: The Zenith chart repository, version and names
    #: By default, these point to local charts that are baked into the Docker image
    apiserver_chart_name: constr(min_length=1) = "/charts/zenith-apiserver"
    operator_chart_name: constr(min_length=1) = "/charts/zenith-operator"
    chart_repository: AnyHttpUrl | None = None
    chart_version: SemVerVersion | None = None

    #: Defaults for use with the apiserver chart
    apiserver_defaults: dict[str, t.Any] = Field(default_factory=dict)
    #: Defaults for use with the operator chart
    operator_defaults: dict[str, t.Any] = Field(default_factory=dict)

    #: Icon URLs for built-in services
    kubernetes_dashboard_icon_url: AnyHttpUrl = (
        "https://raw.githubusercontent.com"
        "/cncf/artwork/master/projects/kubernetes/icon/color/kubernetes-icon-color.png"
    )
    monitoring_icon_url: AnyHttpUrl = (
        "https://raw.githubusercontent.com"
        "/cncf/artwork/master/projects/prometheus/icon/color/prometheus-icon-color.png"
    )
    #: The API version to use when watching Zenith resources on target clusters
    api_version: constr(pattern=r"^[a-z0-9.-]+/[a-z0-9]+$") = (
        "zenith.stackhpc.com/v1alpha1"
    )

    @model_validator(mode="after")
    def validate_zenith_enabled(self):
        """
        Ensures that the SSHD host is set when the registrar URL is given.
        """
        if bool(self.registrar_admin_url) != bool(self.sshd_host):
            raise ValueError(
                "registrar_admin_url and sshd_host are both required to "
                "enable Zenith support"
            )
        return self

    @field_validator("registrar_admin_url_internal")
    @classmethod
    def default_registrar_admin_url_internal(cls, v, info: ValidationInfo):
        """
        Sets the default internal registrar admin URL.
        """
        return v or info.data.get("registrar_admin_url")

    @property
    def enabled(self):
        """
        Indicates if Zenith support is enabled.
        """
        return bool(self.registrar_admin_url)


class PolicyRule(Section):
    """
    Configuration for a rule in a Kubernetes role.
    """
    #: The API groups for the resources that the rule applies to
    api_groups: t.List[constr(min_length = 1)] = Field(default_factory = list)
    #: The resource names that the rule applies to
    resources: t.List[constr(min_length = 1)] = Field(default_factory = list)
    #: The resource names that the rule applies to
    resource_names: t.List[constr(min_length = 1)] = Field(default_factory = list)
    #: The non-resource URLs that the rule applies to
    non_resource_urls: t.List[constr(min_length = 1)] = Field(
        alias = "nonResourceURLs",
        default_factory = list
    )
    #: The list of verbs that the rule applies to
    verbs: t.List[constr(min_length = 1)] = Field(default_factory = list)


class DefaultUserNamespaceRoleConfig(Section):
    """
    Configuration for the default role and binding for OIDC users.
    """
    #: The name for the cluster role and the role binding
    name: constr(min_length = 1) = "oidc:default-users-namespaced"
    #: The namespaces for the role bindings
    namespaces: t.List[constr(min_length = 1)] = Field(default_factory = list)
    #: The rules for the cluster role
    rules: t.List[PolicyRule] = Field(default_factory = list)

class DefaultUserClusterRoleConfig(Section):
    """
    Configuration for the default role and binding for OIDC users.
    """
    #: The name for the cluster role and the role binding
    name: constr(min_length = 1) = "oidc:default-users-cluster"
    #: The rules for the cluster role
    rules: t.List[PolicyRule] = Field(default_factory = list)


class IdentityConfig(Section):
    """
    Configuration for the Azimuth identity support.
    """
<<<<<<< HEAD

    #: The API version to use for Azimuth identity resources
    api_version: constr(min_length=1) = "identity.azimuth.stackhpc.com/v1alpha1"
=======
    #: Indicates whether OIDC authentication should be enabled for clusters
    oidc_enabled: bool = False
    #: The API version to use for Azimuth identity resources
    api_version: constr(min_length = 1) = "identity.azimuth.stackhpc.com/v1alpha1"
    #: The template to use for cluster OIDC client IDs
    cluster_oidc_client_id_template: constr(min_length = 1) = "kube-{cluster_name}"
>>>>>>> b6ac686d
    #: The template to use for cluster platform names
    cluster_platform_name_template: constr(min_length=1) = "kube-{cluster_name}"
    #: The template to use for app platform names
<<<<<<< HEAD
    app_platform_name_template: constr(min_length=1) = "kubeapp-{app_name}"
=======
    app_platform_name_template: constr(min_length = 1) = "kubeapp-{app_name}"
    #: The default namespace-scoped role bindings to give users of the cluster
    #: These role binding are applied to the platform users group for the realm and the
    #: managed group that is created for cluster users
    default_user_namespace_role: t.Optional[DefaultUserNamespaceRoleConfig] = None
    #: The default cluster-wide role bindings to give users of the cluster
    #: These role binding are applied to the platform users group for the realm and the
    #: managed group that is created for cluster users
    default_user_cluster_role: t.Optional[DefaultUserClusterRoleConfig] = None
>>>>>>> b6ac686d


class WebhookConfiguration(Section):
    """
    Configuration for the internal webhook server.
    """

    #: The port to run the webhook server on
    port: conint(ge=1000) = 8443
    #: Indicates whether kopf should manage the webhook configurations
    managed: bool = False
    #: The path to the TLS certificate to use
    certfile: FilePath | None = Field(None, validate_default=False)
    #: The path to the key for the TLS certificate
    keyfile: FilePath | None = Field(None, validate_default=False)
    #: The host for the webhook server (required for self-signed certificate generation)
    host: constr(min_length=1) | None = Field(None, validate_default=False)

    @field_validator("certfile")
    @classmethod
    def validate_certfile(cls, v, info: ValidationInfo):
        """
        Validate that certfile is specified when configs are not managed.
        """
        if not info.data.get("managed") and v is None:
            raise ValueError("required when webhook configurations are not managed")
        return v

    @field_validator("keyfile")
    @classmethod
    def validate_keyfile(cls, v, info: ValidationInfo):
        """
        Validate that keyfile is specified when certfile is present.
        """
        if info.data.get("certfile") is not None and v is None:
            raise ValueError("required when certfile is given")
        return v

    @field_validator("host")
    @classmethod
    def validate_host(cls, v, info: ValidationInfo):
        """
        Validate that host is specified when there is no certificate specified.
        """
        if info.data.get("certfile") is None and v is None:
            raise ValueError("required when certfile is not given")
        return v


class Configuration(
    BaseConfiguration,
    default_path="/etc/azimuth/capi-operator.yaml",
    path_env_var="AZIMUTH_CAPI_CONFIG",
    env_prefix="AZIMUTH_CAPI",
):
    """
    Top-level configuration model.
    """

    #: The logging configuration
    logging: LoggingConfiguration = Field(default_factory=LoggingConfiguration)

    #: The API group of the cluster CRDs
    api_group: constr(min_length=1) = "azimuth.stackhpc.com"
    #: A list of categories to place CRDs into
    crd_categories: list[constr(min_length=1)] = Field(
        default_factory=lambda: ["azimuth"]
    )

    #: The prefix to use for operator annotations
    annotation_prefix: str = "azimuth.stackhpc.com"

    #: The number of seconds to wait between timer executions
    timer_interval: conint(gt=0) = 60

    #: The number of minutes to wait befoore marking a cluster as unhealthy
    cluster_timeout_seconds: conint(gt=0) = 30 * 60

    #: The field manager name to use for server-side apply
    easykube_field_manager: constr(min_length=1) = "azimuth-capi-operator"

    #: The amount of time (seconds) before a watch is forcefully restarted
    watch_timeout: conint(gt=0) = 600

    #: The Helm client configuration
    helm_client: HelmClientConfiguration = Field(
        default_factory=HelmClientConfiguration
    )

    #: The webhook configuration
    webhook: WebhookConfiguration = Field(default_factory=WebhookConfiguration)

    #: The CAPI Helm configuration
    capi_helm: CAPIHelmConfig = Field(default_factory=CAPIHelmConfig)

    #: Configuration for Zenith support
    zenith: ZenithConfig = Field(default_factory=ZenithConfig)

    #: Configuration for Azimuth identity support
    identity: IdentityConfig = Field(default_factory=IdentityConfig)


settings = Configuration()<|MERGE_RESOLUTION|>--- conflicted
+++ resolved
@@ -190,24 +190,15 @@
     """
     Configuration for the Azimuth identity support.
     """
-<<<<<<< HEAD
-
-    #: The API version to use for Azimuth identity resources
-    api_version: constr(min_length=1) = "identity.azimuth.stackhpc.com/v1alpha1"
-=======
     #: Indicates whether OIDC authentication should be enabled for clusters
     oidc_enabled: bool = False
     #: The API version to use for Azimuth identity resources
     api_version: constr(min_length = 1) = "identity.azimuth.stackhpc.com/v1alpha1"
     #: The template to use for cluster OIDC client IDs
     cluster_oidc_client_id_template: constr(min_length = 1) = "kube-{cluster_name}"
->>>>>>> b6ac686d
     #: The template to use for cluster platform names
     cluster_platform_name_template: constr(min_length=1) = "kube-{cluster_name}"
     #: The template to use for app platform names
-<<<<<<< HEAD
-    app_platform_name_template: constr(min_length=1) = "kubeapp-{app_name}"
-=======
     app_platform_name_template: constr(min_length = 1) = "kubeapp-{app_name}"
     #: The default namespace-scoped role bindings to give users of the cluster
     #: These role binding are applied to the platform users group for the realm and the
@@ -217,7 +208,6 @@
     #: These role binding are applied to the platform users group for the realm and the
     #: managed group that is created for cluster users
     default_user_cluster_role: t.Optional[DefaultUserClusterRoleConfig] = None
->>>>>>> b6ac686d
 
 
 class WebhookConfiguration(Section):
