--- conflicted
+++ resolved
@@ -151,21 +151,11 @@
     verbs: t.List[constr(min_length = 1)] = Field(default_factory = list)
 
 
-<<<<<<< HEAD
-class DefaultUserRoleConfig(Section):
-=======
 class DefaultUserNamespaceRoleConfig(Section):
->>>>>>> 0f3df915
     """
     Configuration for the default role and binding for OIDC users.
     """
     #: The name for the cluster role and the role binding
-<<<<<<< HEAD
-    name: constr(min_length = 1) = "oidc:default-users"
-    #: The namespace for the role binding
-    #: If not given, a cluster role binding is used
-    namespace: t.Optional[constr(min_length = 1)] = None
-=======
     name: constr(min_length = 1) = "oidc:default-users-namespaced"
     #: The namespaces for the role bindings
     namespaces: t.List[constr(min_length = 1)] = Field(default_factory = list)
@@ -178,7 +168,6 @@
     """
     #: The name for the cluster role and the role binding
     name: constr(min_length = 1) = "oidc:default-users-cluster"
->>>>>>> 0f3df915
     #: The rules for the cluster role
     rules: t.List[PolicyRule] = Field(default_factory = list)
 
@@ -197,12 +186,6 @@
     cluster_platform_name_template: constr(min_length = 1) = "kube-{cluster_name}"
     #: The template to use for app platform names
     app_platform_name_template: constr(min_length = 1) = "kubeapp-{app_name}"
-<<<<<<< HEAD
-    #: The default role binding to give users of the cluster
-    #: This role binding is applied to the platform users group for the realm and the
-    #: managed group that is created for cluster users
-    default_user_role: t.Optional[DefaultUserRoleConfig] = None
-=======
     #: The default namespace-scoped role bindings to give users of the cluster
     #: These role binding are applied to the platform users group for the realm and the
     #: managed group that is created for cluster users
@@ -211,7 +194,6 @@
     #: These role binding are applied to the platform users group for the realm and the
     #: managed group that is created for cluster users
     default_user_cluster_role: t.Optional[DefaultUserClusterRoleConfig] = None
->>>>>>> 0f3df915
 
 
 class WebhookConfiguration(Section):
