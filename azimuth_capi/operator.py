--- conflicted
+++ resolved
@@ -405,14 +405,22 @@
     updated_obj["machineFlavor"] = mapped_flavor
     return updated_obj
 
-def generate_helm_values_for_release(template : api.ClusterTemplate, cluster : api.Cluster):
+def generate_helm_values_for_release(template : api.ClusterTemplate, cluster : api.Cluster, oidc_issuer_url, oidc_client_id, realm_users_group,cluster_users_group):
     """
     Generates the Helm values for the release.
     """
     values = mergeconcat(
         settings.capi_helm.default_values,
         template.spec.values.model_dump(by_alias = True),
-        default_loader.load("cluster-values.yaml", spec = cluster.spec, settings = settings)
+        default_loader.load(
+            "cluster-values.yaml",
+            spec = cluster.spec,
+            oidc_issuer_url = oidc_issuer_url,
+            oidc_client_id = oidc_client_id,
+            realm_users_group = realm_users_group,
+            cluster_users_group = cluster_users_group,
+            settings = settings
+        )
     )
     # Apply the flavor specific node group overrides
     if settings.capi_helm.flavor_specific_node_group_overrides:
@@ -614,23 +622,7 @@
         realm_users_group = None
         cluster_users_group = None
     # Generate the Helm values for the release
-<<<<<<< HEAD
-    helm_values = mergeconcat(
-        settings.capi_helm.default_values,
-        template.spec.values.model_dump(by_alias = True),
-        default_loader.load(
-            "cluster-values.yaml",
-            spec = instance.spec,
-            oidc_issuer_url = oidc_issuer_url,
-            oidc_client_id = oidc_client_id,
-            realm_users_group = realm_users_group,
-            cluster_users_group = cluster_users_group,
-            settings = settings
-        )
-    )
-=======
-    helm_values = generate_helm_values_for_release(template, instance)
->>>>>>> 05daacf6
+    helm_values = generate_helm_values_for_release(template, instance, oidc_issuer_url, oidc_client_id, realm_users_group, cluster_users_group)
     # If a lease name is set, update the flavors in the values from the size map
     if instance.spec.lease_name:
         # Make sure that we adopt the lease
